/*
 * Copyright (c) 2007 David Crawshaw <david@zentus.com>
 * 
 * Permission to use, copy, modify, and/or distribute this software for any
 * purpose with or without fee is hereby granted, provided that the above
 * copyright notice and this permission notice appear in all copies.
 * 
 * THE SOFTWARE IS PROVIDED "AS IS" AND THE AUTHOR DISCLAIMS ALL WARRANTIES
 * WITH REGARD TO THIS SOFTWARE INCLUDING ALL IMPLIED WARRANTIES OF
 * MERCHANTABILITY AND FITNESS. IN NO EVENT SHALL THE AUTHOR BE LIABLE FOR
 * ANY SPECIAL, DIRECT, INDIRECT, OR CONSEQUENTIAL DAMAGES OR ANY DAMAGES
 * WHATSOEVER RESULTING FROM LOSS OF USE, DATA OR PROFITS, WHETHER IN AN
 * ACTION OF CONTRACT, NEGLIGENCE OR OTHER TORTIOUS ACTION, ARISING OUT OF
 * OR IN CONNECTION WITH THE USE OR PERFORMANCE OF THIS SOFTWARE.
 */
package org.sqlite;

import java.io.File;
import java.io.FileOutputStream;
import java.io.IOException;
import java.io.InputStream;
import java.lang.reflect.Method;
import java.net.MalformedURLException;
import java.net.URISyntaxException;
import java.net.URL;
import java.sql.CallableStatement;
import java.sql.Connection;
import java.sql.DatabaseMetaData;
import java.sql.PreparedStatement;
import java.sql.ResultSet;
import java.sql.SQLException;
import java.sql.SQLWarning;
import java.sql.Savepoint;
import java.sql.Statement;
import java.sql.Struct;
import java.util.HashMap;
import java.util.Map;
import java.util.Properties;

import org.sqlite.SQLiteConfig.TransactionMode;

class Conn implements Connection
{
    private final static Map<TransactionMode, String> beginCommandMap  = new HashMap<SQLiteConfig.TransactionMode, String>() {
       {
            put(TransactionMode.DEFFERED, "begin;");
            put(TransactionMode.IMMEDIATE, "begin immediate;");
            put(TransactionMode.EXCLUSIVE, "begin exclusive;");
        }
    };
    private final String          url;
    private String                fileName;
    private DB                    db                     = null;
    private MetaData              meta                   = null;
    private boolean               autoCommit             = true;
    private int                   transactionIsolation   = TRANSACTION_SERIALIZABLE;
    private int                   timeout                = 0;
    private TransactionMode       transactionMode        = TransactionMode.DEFFERED;
    private final int             openModeFlags;

    /**
     * Constructor to create a connection to a database at the given location.
     * @param url The location of the database.
     * @param fileName The database.
     * @throws SQLException
     */
    public Conn(String url, String fileName) throws SQLException {
        this(url, fileName, new Properties());
    }

    /**
     * Constructor to create a pre-configured connection to a database at the
     * given location.
     * @param url The location of the database file.
     * @param fileName The database.
     * @param prop The configurations to apply.
     * @throws SQLException
     */
    public Conn(String url, String fileName, Properties prop) throws SQLException {
        this.url = url;
        this.fileName = fileName;

        SQLiteConfig config = new SQLiteConfig(prop);
        this.openModeFlags = config.getOpenModeFlags();
        open(openModeFlags);

        boolean enableSharedCache = config.isEnabledSharedCache();
        boolean enableLoadExtension = config.isEnabledLoadExtension();
        db.shared_cache(enableSharedCache);
        db.enable_load_extension(enableLoadExtension);

        this.transactionMode = config.getTransactionMode();

        // set pragmas
        config.apply(this);
    }

    private static final String RESOURCE_NAME_PREFIX = ":resource:";

    /**
     * Opens a connection to the database using an SQLite library.
     * @param openModeFlags Flags for file open operations.
     * @throws SQLException
     * @see <a href="http://www.sqlite.org/c3ref/c_open_autoproxy.html">http://www.sqlite.org/c3ref/c_open_autoproxy.html</a>
     */
    private void open(int openModeFlags) throws SQLException {
        // check the path to the file exists
        if (!":memory:".equals(fileName)) {
            if (fileName.startsWith(RESOURCE_NAME_PREFIX)) {
                String resourceName = fileName.substring(RESOURCE_NAME_PREFIX.length());

                // search the class path
                ClassLoader contextCL = Thread.currentThread().getContextClassLoader();
                URL resourceAddr = contextCL.getResource(resourceName);
                if (resourceAddr == null) {
                    try {
                        resourceAddr = new URL(resourceName);
                    }
                    catch (MalformedURLException e) {
                        throw new SQLException(String.format("resource %s not found: %s", resourceName, e));
                    }
                }

                try {
                    fileName = extractResource(resourceAddr).getAbsolutePath();
                }
                catch (IOException e) {
                    throw new SQLException(String.format("failed to load %s: %s", resourceName, e));
                }
            }
            else {
                File file = new File(fileName).getAbsoluteFile();
                File parent = file.getParentFile();
                if (parent != null && !parent.exists()) {
                    for (File up = parent; up != null && !up.exists();) {
                        parent = up;
                        up = up.getParentFile();
                    }
                    throw new SQLException("path to '" + fileName + "': '" + parent + "' does not exist");
                }

                // check write access if file does not exist
                try {
                    // The extra check to exists() is necessary as createNewFile()
                    // does not follow the JavaDoc when used on read-only shares.
                    if (!file.exists() && file.createNewFile())
                        file.delete();
                }
                catch (Exception e) {
                    throw new SQLException("opening db: '" + fileName + "': " + e.getMessage());
                }
                fileName = file.getAbsolutePath();
            }
        }

        // tries to load native library first
        try {
            Class< ? > nativedb = Class.forName("org.sqlite.NativeDB");
            // getDeclaredMethod is not available in Android < 2.3
            for (Method method: nativedb.getDeclaredMethods()) {
            	if ("load".equals(method.getName()) && (
            			method.getParameterTypes() == null || method.getParameterTypes().length == 0)) {
                    if (((Boolean) method.invoke((Object) null,
                            (Object[]) null)).booleanValue()) {
                    	db = (DB) nativedb.newInstance();
                    }
                    break;
            	}
            }
        }
        catch (Exception e) {} // fall through to nested library

        // load nested library (pure-java SQLite)
        if (db == null) {
            try {
                db = (DB) Class.forName("org.sqlite.NestedDB").newInstance();
            }
            catch (Exception e) {
                throw new SQLException("no SQLite library found");
            }
        }

        db.open(this, fileName, openModeFlags);
        setTimeout(3000);
    }

    /**
     * Returns a file name from the given resource address.
     * @param resourceAddr The resource address.
     * @return The extracted file name.
     * @throws IOException
     */
    private File extractResource(URL resourceAddr) throws IOException {
        if (resourceAddr.getProtocol().equals("file")) {
            try {
                return new File(resourceAddr.toURI());
            }
            catch (URISyntaxException e) {
                throw new IOException(e.getMessage());
            }
        }

        String tempFolder = new File(System.getProperty("java.io.tmpdir")).getAbsolutePath();
        String dbFileName = String.format("sqlite-jdbc-tmp-%d.db", resourceAddr.hashCode());
        File dbFile = new File(tempFolder, dbFileName);

        if (dbFile.exists()) {
            long resourceLastModified = resourceAddr.openConnection().getLastModified();
            long tmpFileLastModified = dbFile.lastModified();
            if (resourceLastModified < tmpFileLastModified) {
                return dbFile;
            }
            else {
                // remove the old DB file
                boolean deletionSucceeded = dbFile.delete();
                if (!deletionSucceeded) {
                    throw new IOException("failed to remove existing DB file: " + dbFile.getAbsolutePath());
                }
            }

            //            String md5sum1 = SQLiteJDBCLoader.md5sum(resourceAddr.openStream());
            //            String md5sum2 = SQLiteJDBCLoader.md5sum(new FileInputStream(dbFile));
            //
            //            if (md5sum1.equals(md5sum2))
            //                return dbFile; // no need to extract the DB file
            //            else
            //            {
            //            }
        }

        byte[] buffer = new byte[8192]; // 8K buffer
        FileOutputStream writer = new FileOutputStream(dbFile);
        InputStream reader = resourceAddr.openStream();
        try {
            int bytesRead = 0;
            while ((bytesRead = reader.read(buffer)) != -1) {
                writer.write(buffer, 0, bytesRead);
            }
            return dbFile;
        }
        finally {
            writer.close();
            reader.close();
        }

    }

    /**
     * @return The timeout value for the connection.
     */
    int getTimeout() {
        return timeout;
    }

    /**
     * Sets the timeout value for the connection.
     * @param ms The timeout value in milliseconds.
     * @throws SQLException
     */
    void setTimeout(int ms) throws SQLException {
        timeout = ms;
        db.busy_timeout(ms);
    }

    /**
     * @return Where the database is located.
     */
    String url() {
        return url;
    }

    /**
     * @return Compile-time library version numbers.
     * @throws SQLException
     * @see <a href="http://www.sqlite.org/c3ref/c_source_id.html">http://www.sqlite.org/c3ref/c_source_id.html</a>
     */
    String libversion() throws SQLException {
        return db.libversion();
    }

    /**
     * @return The class interface to SQLite.
     */
    DB db() {
        return db;
    }

    /**
     * Whether an SQLite library interface to the database has been established.
     * @throws SQLException.
     */
    private void checkOpen() throws SQLException {
        if (db == null)
            throw new SQLException("database connection closed");
    }

    /**
     * Checks whether the type, concurrency, and holdability settings for a
     * {@link ResultSet} are supported by the SQLite interface. Supported
     * settings are:<ul>
     *  <li>type: {@link ResultSet.TYPE_FORWARD_ONLY}</li>
     *  <li>concurrency: {@link ResultSet.CONCUR_READ_ONLY})</li>
     *  <li>holdability: {@link ResultSet.CLOSE_CURSORS_AT_COMMIT}</li></ul>
     * @param rst the type setting.
     * @param rsc the concurrency setting.
     * @param rsh the holdability setting.
     * @throws SQLException
     */
    private void checkCursor(int rst, int rsc, int rsh) throws SQLException {
        if (rst != ResultSet.TYPE_FORWARD_ONLY)
            throw new SQLException("SQLite only supports TYPE_FORWARD_ONLY cursors");
        if (rsc != ResultSet.CONCUR_READ_ONLY)
            throw new SQLException("SQLite only supports CONCUR_READ_ONLY cursors");
        if (rsh != ResultSet.CLOSE_CURSORS_AT_COMMIT)
            throw new SQLException("SQLite only supports closing cursors at commit");
    }

    /**
     * @see java.lang.Object#finalize()
     */
    @Override
    public void finalize() throws SQLException {
        close();
    }

    /**
     * @see java.sql.Connection#close()
     */
    public void close() throws SQLException {
        if (db == null)
            return;
        if (meta != null)
            meta.close();

        db.close();
        db = null;
    }

    /**
     * @see java.sql.Connection#isClosed()
     */
    public boolean isClosed() throws SQLException {
        return db == null;
    }

    /**
     * @see java.sql.Connection#getCatalog()
     */
    public String getCatalog() throws SQLException {
        checkOpen();
        return null;
    }

    /**
     * @see java.sql.Connection#setCatalog(java.lang.String)
     */
    public void setCatalog(String catalog) throws SQLException {
        checkOpen();
    }

    /**
     * @see java.sql.Connection#getHoldability()
     */
    public int getHoldability() throws SQLException {
        checkOpen();
        return ResultSet.CLOSE_CURSORS_AT_COMMIT;
    }

    /**
     * @see java.sql.Connection#setHoldability(int)
     */
    public void setHoldability(int h) throws SQLException {
        checkOpen();
        if (h != ResultSet.CLOSE_CURSORS_AT_COMMIT)
            throw new SQLException("SQLite only supports CLOSE_CURSORS_AT_COMMIT");
    }

    /**
     * @see java.sql.Connection#getTransactionIsolation()
     */
    public int getTransactionIsolation() {
        return transactionIsolation;
    }

    /**
     * @see java.sql.Connection#setTransactionIsolation(int)
     */
    public void setTransactionIsolation(int level) throws SQLException {
        switch (level) {
        case TRANSACTION_SERIALIZABLE:
            db.exec("PRAGMA read_uncommitted = false;");
            break;
        case TRANSACTION_READ_UNCOMMITTED:
            db.exec("PRAGMA read_uncommitted = true;");
            break;
        default:
            throw new SQLException("SQLite supports only TRANSACTION_SERIALIZABLE and TRANSACTION_READ_UNCOMMITTED.");
        }
        transactionIsolation = level;
    }

<<<<<<< HEAD
    /**
     * @see java.sql.Connection#getTypeMap()
     */
=======
    protected void setTransactionMode(TransactionMode mode) {
        this.transactionMode = mode;
    }

>>>>>>> d0c77992
    public Map getTypeMap() throws SQLException {
        throw new SQLException("not yet implemented");
    }

    /**
     * @see java.sql.Connection#setTypeMap(java.util.Map)
     */
    public void setTypeMap(Map map) throws SQLException {
        throw new SQLException("not yet implemented");
    }

    /**
     * @see java.sql.Connection#isReadOnly()
     */
    public boolean isReadOnly() throws SQLException {
        return (openModeFlags & SQLiteOpenMode.READONLY.flag) != 0;
    }

    /**
     * @see java.sql.Connection#setReadOnly(boolean)
     */
    public void setReadOnly(boolean ro) throws SQLException {
        if (!isReadOnly()) {
            throw new SQLException(
                    "Cannot set read-only flag ofter establishing a connection. Use SQLiteConfig#setReadOnly and SQLiteConfig.createConnection().");
        }
    }

    /**
     * @see java.sql.Connection#getMetaData()
     */
    public DatabaseMetaData getMetaData() {
        if (meta == null)
            meta = new MetaData(this);
        return meta;
    }

    /**
     * @see java.sql.Connection#nativeSQL(java.lang.String)
     */
    public String nativeSQL(String sql) {
        return sql;
    }

    /**
     * @see java.sql.Connection#clearWarnings()
     */
    public void clearWarnings() throws SQLException {}

    /**
     * @see java.sql.Connection#getWarnings()
     */
    public SQLWarning getWarnings() throws SQLException {
        return null;
    }

    /**
     * @see java.sql.Connection#getAutoCommit()
     */
    public boolean getAutoCommit() throws SQLException {
        checkOpen();
        return autoCommit;
    }

    /**
     * @see java.sql.Connection#setAutoCommit(boolean)
     */
    public void setAutoCommit(boolean ac) throws SQLException {
        checkOpen();
        if (autoCommit == ac)
            return;
        autoCommit = ac;
        db.exec(autoCommit ? "commit;" : beginCommandMap.get(transactionMode));
    }

    /**
     * @see java.sql.Connection#commit()
     */
    public void commit() throws SQLException {
        checkOpen();
        if (autoCommit)
            throw new SQLException("database in auto-commit mode");
        db.exec("commit;");
        db.exec(beginCommandMap.get(transactionMode));
    }

    /**
     * @see java.sql.Connection#rollback()
     */
    public void rollback() throws SQLException {
        checkOpen();
        if (autoCommit)
            throw new SQLException("database in auto-commit mode");
        db.exec("rollback;");
        db.exec(beginCommandMap.get(transactionMode));
    }

    /**
     * @see java.sql.Connection#createStatement()
     */
    public Statement createStatement() throws SQLException {
        return createStatement(ResultSet.TYPE_FORWARD_ONLY, ResultSet.CONCUR_READ_ONLY,
                ResultSet.CLOSE_CURSORS_AT_COMMIT);
    }

    /**
     * @see java.sql.Connection#createStatement(int, int)
     */
    public Statement createStatement(int rsType, int rsConcurr) throws SQLException {
        return createStatement(rsType, rsConcurr, ResultSet.CLOSE_CURSORS_AT_COMMIT);
    }

    /**
     * @see java.sql.Connection#createStatement(int, int, int)
     */
    public Statement createStatement(int rst, int rsc, int rsh) throws SQLException {
        checkCursor(rst, rsc, rsh);
        return new Stmt(this);
    }

    /**
     * @see java.sql.Connection#prepareCall(java.lang.String)
     */
    public CallableStatement prepareCall(String sql) throws SQLException {
        return prepareCall(sql, ResultSet.TYPE_FORWARD_ONLY, ResultSet.CONCUR_READ_ONLY,
                ResultSet.CLOSE_CURSORS_AT_COMMIT);
    }

    /**
     * @see java.sql.Connection#prepareCall(java.lang.String, int, int)
     */
    public CallableStatement prepareCall(String sql, int rst, int rsc) throws SQLException {
        return prepareCall(sql, rst, rsc, ResultSet.CLOSE_CURSORS_AT_COMMIT);
    }

    /**
     * @see java.sql.Connection#prepareCall(java.lang.String, int, int, int)
     */
    public CallableStatement prepareCall(String sql, int rst, int rsc, int rsh) throws SQLException {
        throw new SQLException("SQLite does not support Stored Procedures");
    }

    /**
     * @see java.sql.Connection#prepareStatement(java.lang.String)
     */
    public PreparedStatement prepareStatement(String sql) throws SQLException {
        return prepareStatement(sql, ResultSet.TYPE_FORWARD_ONLY, ResultSet.CONCUR_READ_ONLY);
    }

    /**
     * @see java.sql.Connection#prepareStatement(java.lang.String, int)
     */
    public PreparedStatement prepareStatement(String sql, int autoC) throws SQLException {
        return prepareStatement(sql);
    }

    /**
     * @see java.sql.Connection#prepareStatement(java.lang.String, int[])
     */
    public PreparedStatement prepareStatement(String sql, int[] colInds) throws SQLException {
        return prepareStatement(sql);
    }

    /**
     * @see java.sql.Connection#prepareStatement(java.lang.String, java.lang.String[])
     */
    public PreparedStatement prepareStatement(String sql, String[] colNames) throws SQLException {
        return prepareStatement(sql);
    }

    /**
     * @see java.sql.Connection#prepareStatement(java.lang.String, int, int)
     */
    public PreparedStatement prepareStatement(String sql, int rst, int rsc) throws SQLException {
        return prepareStatement(sql, rst, rsc, ResultSet.CLOSE_CURSORS_AT_COMMIT);
    }

    /**
     * @see java.sql.Connection#prepareStatement(java.lang.String, int, int, int)
     */
    public PreparedStatement prepareStatement(String sql, int rst, int rsc, int rsh) throws SQLException {
        checkCursor(rst, rsc, rsh);
        return new PrepStmt(this, sql);
    }

    /** 
     * @return One of "pure", "native", or "unloaded".
     */
    String getDriverVersion() {
        // Used to supply DatabaseMetaData.getDriverVersion()
        if (db != null) {
            String dbname = db.getClass().getName();
            if (dbname.indexOf("NestedDB") >= 0)
                return "pure";
            if (dbname.indexOf("NativeDB") >= 0)
                return "native";
        }
        return "unloaded";
    }

    // UNUSED FUNCTIONS /////////////////////////////////////////////

    /**
     * @see java.sql.Connection#setSavepoint()
     */
    public Savepoint setSavepoint() throws SQLException {
        throw new SQLException("unsupported by SQLite: savepoints");
    }

    /**
     * @see java.sql.Connection#setSavepoint(java.lang.String)
     */
    public Savepoint setSavepoint(String name) throws SQLException {
        throw new SQLException("unsupported by SQLite: savepoints");
    }

    /**
     * @see java.sql.Connection#releaseSavepoint(java.sql.Savepoint)
     */
    public void releaseSavepoint(Savepoint savepoint) throws SQLException {
        throw new SQLException("unsupported by SQLite: savepoints");
    }

    /**
     * @see java.sql.Connection#rollback(java.sql.Savepoint)
     */
    public void rollback(Savepoint savepoint) throws SQLException {
        throw new SQLException("unsupported by SQLite: savepoints");
    }

    public Struct createStruct(String t, Object[] attr) throws SQLException {
        throw new SQLException("unsupported by SQLite");
    }
}<|MERGE_RESOLUTION|>--- conflicted
+++ resolved
@@ -48,15 +48,17 @@
             put(TransactionMode.EXCLUSIVE, "begin exclusive;");
         }
     };
-    private final String          url;
-    private String                fileName;
-    private DB                    db                     = null;
-    private MetaData              meta                   = null;
-    private boolean               autoCommit             = true;
-    private int                   transactionIsolation   = TRANSACTION_SERIALIZABLE;
-    private int                   timeout                = 0;
-    private TransactionMode       transactionMode        = TransactionMode.DEFFERED;
-    private final int             openModeFlags;
+
+    private final String url;
+    private String       fileName;
+    private DB           db                   = null;
+    private MetaData     meta                 = null;
+    private boolean      autoCommit           = true;
+    private int          transactionIsolation = TRANSACTION_SERIALIZABLE;
+    private int          timeout              = 0;
+    private final int    openModeFlags;
+    private TransactionMode
+                         transactionMode      = TransactionMode.DEFFERED;
 
     /**
      * Constructor to create a connection to a database at the given location.
@@ -399,16 +401,18 @@
         transactionIsolation = level;
     }
 
-<<<<<<< HEAD
-    /**
-     * @see java.sql.Connection#getTypeMap()
-     */
-=======
+    /**
+     * Sets the mode that will be used to start transactions on this connection.
+     * @param mode One of {@link TransactionMode}
+     * @see <a href="http://www.sqlite.org/lang_transaction.html">http://www.sqlite.org/lang_transaction.html</a>
+     */
     protected void setTransactionMode(TransactionMode mode) {
         this.transactionMode = mode;
     }
 
->>>>>>> d0c77992
+    /**
+     * @see java.sql.Connection#getTypeMap()
+     */
     public Map getTypeMap() throws SQLException {
         throw new SQLException("not yet implemented");
     }
